--- conflicted
+++ resolved
@@ -253,13 +253,8 @@
     containerStatus: Seq[ContainerStatus]): (PodInstanceState, Option[String]) = {
 
     instanceCondition match {
-<<<<<<< HEAD
-      case condition.Condition.Provisioned |
-=======
-      case condition.Condition.Created |
-        condition.Condition.Scheduled |
+      case condition.Condition.Scheduled |
         condition.Condition.Provisioned |
->>>>>>> 790a5158
         condition.Condition.Reserved =>
         PodInstanceState.Pending -> None
       case condition.Condition.Staging |
