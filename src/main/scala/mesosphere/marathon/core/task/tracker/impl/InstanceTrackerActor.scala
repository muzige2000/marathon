package mesosphere.marathon
package core.task.tracker.impl

import java.time.Clock
import java.util.concurrent.TimeoutException

import akka.Done
import akka.actor.SupervisorStrategy.Escalate
import akka.actor._
import akka.event.LoggingReceive
import akka.pattern.pipe
import com.typesafe.scalalogging.StrictLogging
import mesosphere.marathon.core.appinfo.TaskCounts
import mesosphere.marathon.core.instance.Instance
import mesosphere.marathon.core.instance.update.{InstanceChange, InstanceDeleted, InstanceUpdateEffect, InstanceUpdateOpResolver, InstanceUpdateOperation, InstanceUpdated}
import mesosphere.marathon.core.leadership.LeaderDeferrable
import mesosphere.marathon.core.task.tracker.impl.InstanceTrackerActor.{RepositoryStateUpdated, UpdateContext}
import mesosphere.marathon.core.task.tracker.{InstanceTracker, InstanceTrackerUpdateStepProcessor}
import mesosphere.marathon.metrics.{Metrics, SettableGauge}
import mesosphere.marathon.state.{Instance => StateInstance, PathId, Timestamp}
import mesosphere.marathon.storage.repository.InstanceRepository

import scala.concurrent.Future
import scala.util.control.NonFatal
import scala.util.{Failure, Success}

object InstanceTrackerActor {
  def props(
    metrics: ActorMetrics,
    taskLoader: InstancesLoader,
    updateStepProcessor: InstanceTrackerUpdateStepProcessor,
    stateOpResolver: InstanceUpdateOpResolver,
    repository: InstanceRepository,
    clock: Clock): Props = {
    Props(new InstanceTrackerActor(metrics, taskLoader, updateStepProcessor, stateOpResolver, repository, clock))
  }

  /** Query the current [[InstanceTracker.SpecInstances]] from the [[InstanceTrackerActor]]. */
  private[impl] case object List

  private[impl] case class Get(instanceId: Instance.Id)

  /** Add a new subscription for sender to instance updates */
  @LeaderDeferrable private[impl] case object Subscribe
  private[impl] case object Unsubscribe

  private[impl] case class UpdateContext(deadline: Timestamp, operation: InstanceUpdateOperation) {
    def appId: PathId = operation.instanceId.runSpecId
    def instanceId: Instance.Id = operation.instanceId
  }

  private[tracker] class ActorMetrics(val metrics: Metrics) {
    // We can't use Metrics as we need custom names for compatibility.
    val stagedTasksMetric: SettableGauge = metrics.settableGauge("instances.staged")
    val runningTasksMetric: SettableGauge = metrics.settableGauge("instances.running")

    def resetMetrics(): Unit = {
      stagedTasksMetric.setValue(0)
      runningTasksMetric.setValue(0)
    }
  }
  private case class RepositoryStateUpdated(effect: InstanceUpdateEffect)
}

/**
  * Holds the current in-memory version of all task state. It gets informed of task state changes
  * after they have been persisted.
  */
private[impl] class InstanceTrackerActor(
    metrics: InstanceTrackerActor.ActorMetrics,
    instanceLoader: InstancesLoader,
    updateStepProcessor: InstanceTrackerUpdateStepProcessor,
    updateOperationResolver: InstanceUpdateOpResolver,
    repository: InstanceRepository,
    clock: Clock) extends Actor with Stash with StrictLogging {

  // Internal state of the tracker. It is set after initialization.
  var instancesBySpec: InstanceTracker.InstancesBySpec = _
  var counts: TaskCounts = _

  override val supervisorStrategy = OneForOneStrategy() { case _: Exception => Escalate }

  override def preStart(): Unit = {
    super.preStart()

    logger.info(s"${getClass.getSimpleName} is starting. Task loading initiated.")
    metrics.resetMetrics()

    import context.dispatcher
    instanceLoader.load().pipeTo(self)
  }

  override def postStop(): Unit = {
    metrics.resetMetrics()

    super.postStop()
  }

  override def receive: Receive = initializing

  private[this] def initializing: Receive = LoggingReceive.withLabel("initializing") {
    case initialInstances: InstanceTracker.InstancesBySpec =>
      logger.info("Instances loading complete.")

      instancesBySpec = initialInstances
      counts = TaskCounts(initialInstances.allInstances, healthStatuses = Map.empty)

      metrics.stagedTasksMetric.setValue(counts.tasksStaged.toLong)
      metrics.runningTasksMetric.setValue(counts.tasksRunning.toLong)

      context.become(initialized)

      unstashAll()

    case Status.Failure(cause) =>
      // escalate this failure
      logger.error("InstanceTracker failed to load tasks because: ", cause)
      throw new IllegalStateException("Error while loading tasks", cause)

    case _: AnyRef =>
      stash()
  }

  var subscribers: Set[ActorRef] = Set.empty

  private[this] def initialized: Receive = {

    LoggingReceive.withLabel("initialized") {
      case InstanceTrackerActor.Subscribe =>
        if (!subscribers.contains(sender)) {
          subscribers += sender
          // Send initial "created" events to subscribers so they can have a consistent view of instance state
          instancesBySpec.allInstances.foreach { instance =>
            sender ! InstanceUpdated(instance, None, Nil)
          }
        }

      case InstanceTrackerActor.Unsubscribe =>
        subscribers -= sender

      case InstanceTrackerActor.List =>
        sender() ! instancesBySpec

      case InstanceTrackerActor.Get(instanceId) =>
        sender() ! instancesBySpec.instance(instanceId)

      case update: UpdateContext =>
        logger.info(s"Processing ${update.operation.shortString}")

        val originalSender = sender
        val updateEffect = resolveUpdateEffect(update)
        import scala.concurrent.ExecutionContext.Implicits.global

        updateEffect match {
          case InstanceUpdateEffect.Update(instance, _, _) =>
<<<<<<< HEAD
            val originalSender = sender
            repository.store(StateInstance.fromCoreInstance(instance)).onComplete {
=======
            repository.store(instance).onComplete {
>>>>>>> 7dc9a9cd
              case Failure(NonFatal(ex)) =>
                originalSender ! Status.Failure(ex)
              case Success(_) =>
                self.tell(RepositoryStateUpdated(updateEffect), originalSender)
            }

          case InstanceUpdateEffect.Expunge(instance, _) =>
            logger.debug(s"Received expunge for ${instance.instanceId}")
            repository.delete(instance.instanceId).onComplete {
              case Failure(NonFatal(ex)) =>
                originalSender ! Status.Failure(ex)
              case Success(_) =>
                self.tell(RepositoryStateUpdated(updateEffect), originalSender)
            }

          case InstanceUpdateEffect.Failure(cause) =>
            // Used if a task status update for a non-existing task is processed or the processing timed out.
            // Since we did not change the task state, we inform the sender directly of the failed operation.
            originalSender ! Status.Failure(cause)

          case _ =>
            self forward RepositoryStateUpdated(updateEffect)
        }

      case RepositoryStateUpdated(effect) =>
        val maybeChange: Option[InstanceChange] = effect match {
          case InstanceUpdateEffect.Update(instance, oldInstance, events) =>
            logger.info(s"Persisted ${instance.instanceId} state: ${instance.state}")
            updateApp(instance.runSpecId, instance.instanceId, newInstance = Some(instance))
            Some(InstanceUpdated(instance, lastState = oldInstance.map(_.state), events))

          case InstanceUpdateEffect.Expunge(instance, events) =>
            logger.info(s"Received expunge for ${instance.instanceId}")
            updateApp(instance.runSpecId, instance.instanceId, newInstance = None)
            Some(InstanceDeleted(instance, lastState = None, events))

          case InstanceUpdateEffect.Noop(_) | InstanceUpdateEffect.Failure(_) =>
            None
        }

        maybeChange.foreach(notifySubscribers)

        val originalSender = sender()
        import scala.concurrent.ExecutionContext.Implicits.global

        maybeChange.map { change =>
          updateStepProcessor.process(change).recover {
            case NonFatal(cause) =>
              // since we currently only use ContinueOnErrorSteps, we can simply ignore failures here
              logger.warn("updateStepProcessor.process failed", cause)
              Done
          }
        }.getOrElse(Future.successful(Done)).foreach { _ =>
          originalSender ! effect
        }
    }
  }

  def notifySubscribers(change: InstanceChange): Unit =
    subscribers.foreach { _ ! change }

  def resolveUpdateEffect(update: UpdateContext): InstanceUpdateEffect = {
    if (update.deadline <= clock.now()) {
      InstanceUpdateEffect.Failure(new TimeoutException(s"Timeout: ${update.operation} for app [${update.appId}] and ${update.instanceId}."))
    } else {
      val maybeInstance = instancesBySpec.instance(update.operation.instanceId)
      updateOperationResolver.resolve(maybeInstance, update.operation)
    }
  }
  /**
    * Update the state of an app or pod and its instances.
    *
    * @param appId Identifier of the app or pod to update.
    * @param instanceId The identifier of the instance that is removed, added or updated.
    * @param newInstance A new or updated instance, or none if it is expunged.
    */
  def updateApp(appId: PathId, instanceId: Instance.Id, newInstance: Option[Instance]): Unit = {
    val updatedAppInstances = newInstance match {
      case None =>
        logger.debug(s"Expunging $instanceId from the in-memory state")
        instancesBySpec.updateApp(appId)(_.withoutInstance(instanceId))
      case Some(instance) =>
        logger.debug(s"Updating $instanceId in-memory state: ${instance.state}")
        instancesBySpec.updateApp(appId)(_.withInstance(instance))
    }

    val updatedCounts = {
      val oldInstance = instancesBySpec.instance(instanceId)
      // we do ignore health counts
      val oldTaskCount = TaskCounts(oldInstance.to[Seq], healthStatuses = Map.empty)
      val newTaskCount = TaskCounts(newInstance.to[Seq], healthStatuses = Map.empty)
      counts + newTaskCount - oldTaskCount
    }

    instancesBySpec = updatedAppInstances
    counts = updatedCounts

    // this is run on any state change
    metrics.stagedTasksMetric.setValue(counts.tasksStaged.toLong)
    metrics.runningTasksMetric.setValue(counts.tasksRunning.toLong)
  }
}<|MERGE_RESOLUTION|>--- conflicted
+++ resolved
@@ -153,12 +153,7 @@
 
         updateEffect match {
           case InstanceUpdateEffect.Update(instance, _, _) =>
-<<<<<<< HEAD
-            val originalSender = sender
             repository.store(StateInstance.fromCoreInstance(instance)).onComplete {
-=======
-            repository.store(instance).onComplete {
->>>>>>> 7dc9a9cd
               case Failure(NonFatal(ex)) =>
                 originalSender ! Status.Failure(ex)
               case Success(_) =>
