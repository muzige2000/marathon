--- conflicted
+++ resolved
@@ -14,10 +14,8 @@
 
 class ScaleAppUpdateStepImplTest extends UnitTest {
 
-<<<<<<< HEAD
   val allConditions = Seq(
     Reserved,
-    Created,
     Scheduled,
     Error,
     Failed,
@@ -32,32 +30,6 @@
     Gone,
     Dropped,
     Unknown
-=======
-  // used pattern matching because of compiler checks, when additional case objects are added to Condition
-  def scalingWorthy: Condition => Boolean = {
-    case Condition.Reserved | Condition.Provisioned | Condition.Killing | Condition.Running |
-      Condition.Staging | Condition.Starting | Condition.Unreachable => false
-    case Condition.Error | Condition.Failed | Condition.Finished | Condition.Killed |
-      Condition.UnreachableInactive | Condition.Gone | Condition.Dropped | Condition.Unknown => true
-  }
-
-  val allConditions = Seq(
-    Condition.Reserved,
-    Condition.Provisioned,
-    Condition.Error,
-    Condition.Failed,
-    Condition.Finished,
-    Condition.Killed,
-    Condition.Killing,
-    Condition.Running,
-    Condition.Staging,
-    Condition.Starting,
-    Condition.Unreachable,
-    Condition.UnreachableInactive,
-    Condition.Gone,
-    Condition.Dropped,
-    Condition.Unknown
->>>>>>> 2b853d88
   )
 
   "ScaleAppUpdateStep" when {
@@ -104,7 +76,7 @@
   class Fixture {
     val schedulerActorProvider = mock[Provider[ActorRef]]
     def scheduledInstanceChange: InstanceChange = {
-      val instance = TestInstanceBuilder.newBuilder(PathId("/app")).addTaskCreated().getInstance()
+      val instance = TestInstanceBuilder.newBuilder(PathId("/app")).addTaskProvisioned(None).getInstance()
       InstanceUpdated(instance, lastState = None, events = Nil)
     }
 
