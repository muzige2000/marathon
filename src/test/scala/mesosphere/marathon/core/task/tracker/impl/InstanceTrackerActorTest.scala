--- conflicted
+++ resolved
@@ -6,24 +6,16 @@
 import akka.testkit.{TestActorRef, TestProbe}
 import com.typesafe.config.ConfigFactory
 import mesosphere.AkkaUnitTest
-<<<<<<< HEAD
-import mesosphere.marathon.core.instance.update.{InstanceChangedEventsGenerator, InstanceUpdateEffect, InstanceUpdateOperation}
-import mesosphere.marathon.core.instance.{Goal, TestInstanceBuilder, TestTaskBuilder}
-=======
-import mesosphere.marathon.core.instance.{Instance, TestInstanceBuilder}
 import mesosphere.marathon.core.instance.update.{InstanceUpdateOpResolver, InstanceUpdateOperation}
->>>>>>> d6c843eb
+import mesosphere.marathon.core.instance.{Goal, Instance, TestInstanceBuilder}
 import mesosphere.marathon.core.task.TaskCondition
 import mesosphere.marathon.core.task.bus.TaskStatusUpdateTestHelper
 import mesosphere.marathon.core.task.tracker.impl.InstanceTrackerActor.UpdateContext
 import mesosphere.marathon.core.task.tracker.{InstanceTracker, InstanceTrackerUpdateStepProcessor}
 import mesosphere.marathon.state.{AppDefinition, PathId}
 import mesosphere.marathon.storage.repository.InstanceRepository
-<<<<<<< HEAD
-=======
 import mesosphere.marathon.test.SettableClock
 import org.scalatest.concurrent.Eventually
->>>>>>> d6c843eb
 import org.scalatest.prop.TableDrivenPropertyChecks.{Table, forAll}
 
 import scala.concurrent.duration._
@@ -115,17 +107,10 @@
         val f = new Fixture
         Given("an task loader with one staged and two running instances")
         val appId: PathId = PathId("/app")
-<<<<<<< HEAD
-        val stagedInstance = TestInstanceBuilder.newBuilder(appId).withGoal(Goal.Decommissioned).addTaskStaged().getInstance()
-        val runningInstance1 = TestInstanceBuilder.newBuilder(appId).withGoal(Goal.Decommissioned).addTaskRunning().getInstance()
-        val runningInstance2 = TestInstanceBuilder.newBuilder(appId).withGoal(Goal.Decommissioned).addTaskRunning().getInstance()
-        val appDataMap = InstanceTracker.InstancesBySpec.forInstances(stagedInstance, runningInstance1, runningInstance2)
-=======
-        val staged = TestInstanceBuilder.newBuilder(appId).addTaskStaged().getInstance()
-        val runningOne = TestInstanceBuilder.newBuilder(appId).addTaskRunning().getInstance()
-        val runningTwo = TestInstanceBuilder.newBuilder(appId).addTaskRunning().getInstance()
-        val appDataMap = InstanceTracker.InstancesBySpec.forInstances(staged, runningOne, runningTwo)
->>>>>>> d6c843eb
+        val staged = TestInstanceBuilder.newBuilder(appId).addTaskStaged().getInstance()
+        val runningOne = TestInstanceBuilder.newBuilder(appId).addTaskRunning().getInstance()
+        val runningTwo = TestInstanceBuilder.newBuilder(appId).addTaskRunning().getInstance()
+        val appDataMap = InstanceTracker.InstancesBySpec.forInstances(staged, runningOne, runningTwo)
         f.taskLoader.load() returns Future.successful(appDataMap)
 
         When("staged task gets deleted")
@@ -305,7 +290,7 @@
         probe.expectMsg(helper.effect)
 
         Then("repository is updated")
-        verify(f.repository).delete(helper.wrapped.id)
+        verify(f.repository).store(helper.wrapped.instance)
 
         And("internal state is updated")
         probe.send(f.taskTrackerActor, InstanceTrackerActor.List)
